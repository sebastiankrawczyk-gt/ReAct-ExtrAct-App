import os
import shutil
import io
import json
import time
import threading
import subprocess
from dataclasses import dataclass
from typing import List, Dict, Any, Optional, Tuple, Set
#s
import streamlit as st
import sys
import traceback
import csv
import re
try:
    from dotenv import load_dotenv  # type: ignore
    load_dotenv()
except Exception:
    pass
# Bridge Streamlit Community Cloud secrets → environment variables
def _apply_streamlit_secrets_to_env() -> None:
    try:
        secrets = getattr(st, 'secrets', None)
        if not secrets:
            return
        keys = [
            'OPENROUTER_API_KEY','OPENAI_API_KEY','LLAMA_CLOUD_API_KEY','COHERE_API_KEY','GROQ_API_KEY',
            'ALLOW_WRITE_KEYS_FILE','EVALUATION','RAGAS','G_EVAL','CLEAR_STORAGE','COHERE_RERANK',
            'INPUT_PATH','OUTPUT_PATH','STORAGE_PATH',
        ]
        for k in keys:
            try:
                v = secrets.get(k)
            except Exception:
                v = None
            if v is not None and (not os.environ.get(k)):
                os.environ[k] = str(v)
    except Exception:
        pass

_apply_streamlit_secrets_to_env()
def _ensure_dependencies() -> None:
    try:
        import importlib
        missing = []
        for pkg, mod in [
            ("llama-index", "llama_index"),
            ("llama-index-core", "llama_index.core"),
            ("llama-parse", "llama_parse"),
            ("streamlit", "streamlit"),
            ("pandas", "pandas"),
            ("llama-index-llms-ollama", "llama_index.llms.ollama"),
            ("llama-index-embeddings-ollama", "llama_index.embeddings.ollama"),
        ]:
            try:
                importlib.import_module(mod)
            except Exception:
                missing.append(pkg)
        if missing:
            import subprocess, sys
            cmd = [sys.executable, "-m", "pip", "install", "-q"] + missing
            subprocess.run(cmd, check=False)
    except Exception:
        pass

_ensure_dependencies()

# Ensure project root is on sys.path before importing local modules (Streamlit Cloud)
try:
    _prj_root = os.path.abspath(os.path.join(os.path.dirname(__file__), '..'))
    if _prj_root not in sys.path:
        sys.path.insert(0, _prj_root)
except Exception:
    pass

from utils.VectorQueryEngineCreator import VectorQueryEngineCreator
from llama_index.core import Settings
from llama_index.llms.openai_like import OpenAILike
from llama_index.embeddings.openai import OpenAIEmbedding
from llama_index.llms.ollama import Ollama
from llama_index.embeddings.ollama import OllamaEmbedding

REPO_ROOT = os.path.abspath(os.path.join(os.path.dirname(__file__), '..'))
INPUT_DIR = os.path.join(REPO_ROOT, 'input')  # default user input
INPUT_DIR_DEMO = os.path.join(REPO_ROOT, 'input_demo')  # separate demo input
OUTPUT_DIR = os.path.join(REPO_ROOT, 'output')
CONFIG_DIR = os.path.join(REPO_ROOT, 'config')
if REPO_ROOT not in sys.path:
    sys.path.insert(0, REPO_ROOT)


# ----------------------------- Helpers -----------------------------

def _ensure_dirs() -> None:
    os.makedirs(INPUT_DIR, exist_ok=True)
    os.makedirs(INPUT_DIR_DEMO, exist_ok=True)
    os.makedirs(OUTPUT_DIR, exist_ok=True)


def _strip_think(text: str) -> str:
    try:
        if not isinstance(text, str) or not text:
            return text
        import re as _re
        return _re.sub(r"(?is)<\s*think\s*>[\s\S]*?<\s*/\s*think\s*>", "", text).strip()
    except Exception:
        return text


def _clear_inspector_state() -> None:
    try:
        st.session_state.pop('inspector_open', None)
        st.session_state.pop('inspector_paper', None)
        st.session_state.pop('inspector_topic', None)
    except Exception:
        pass


# Default in-memory API keys. Prefer environment variables; no hardcoded secrets.
# Debug flag: block inspector rendering on New Extraction page only
DEBUG_BLOCK_NEW_INSPECTOR = False
DEFAULT_API_KEYS: Dict[str, str] = {
    'OPENROUTER_API_KEY': os.getenv('OPENROUTER_API_KEY', ''),
    'OPENAI_API_KEY': os.getenv('OPENAI_API_KEY', ''),
    'LLAMA_CLOUD_API_KEY': os.getenv('LLAMA_CLOUD_API_KEY', ''),
    'COHERE_API_KEY': os.getenv('COHERE_API_KEY', ''),
    'GROQ_API_KEY': os.getenv('GROQ_API_KEY', ''),
}


def _apply_keys_to_env(keys: Dict[str, str]) -> None:
    try:
        for k, v in (keys or {}).items():
            if isinstance(k, str) and isinstance(v, str) and v:
                os.environ[k] = v
    except Exception:
        pass


def _ensure_default_keys() -> None:
    try:
        if 'api_keys' not in st.session_state:
            st.session_state['api_keys'] = dict(DEFAULT_API_KEYS)
        _apply_keys_to_env(st.session_state['api_keys'])
    except Exception:
        pass


def _ensure_keys_file_exists() -> None:
    # Avoid persisting secrets to disk by default
    return


def _read_json(path: str) -> Any:
    try:
        with open(path, 'r', encoding='utf-8') as f:
            return json.load(f)
    except Exception:
        return None


def _list_run_dirs() -> List[str]:
    try:
        runs = [d for d in os.listdir(OUTPUT_DIR) if os.path.isdir(os.path.join(OUTPUT_DIR, d))]
        runs.sort(reverse=True)
        return runs
    except Exception:
        return []


def _discover_results(run_dir_name: str) -> Dict[str, Dict[str, Any]]:
    """
    returns mapping: file_stem -> results_json (contents of <file>/<file>_result.json)
    Prefers <file>_baseline_like.json when present for a uniform schema.
    """
    out: Dict[str, Dict[str, Any]] = {}
    base = os.path.join(OUTPUT_DIR, run_dir_name)
    if not os.path.isdir(base):
        return out
    for d in os.listdir(base):
        p = os.path.join(base, d)
        if not os.path.isdir(p):
            continue
        # Prefer baseline_like.json
        bl = os.path.join(p, f"{d}_baseline_like.json")
        if os.path.isfile(bl):
            data = _read_json(bl) or {}
            out[d] = {"results": data}
            continue
        # Fallback to _result.json
        rj = os.path.join(p, f"{d}_result.json")
        if os.path.isfile(rj):
            data = _read_json(rj) or {}
            # If this is a meetings-style payload, convert extracted_data -> results list expected by UI
            try:
                payload = data.get('extracted_data') if isinstance(data, dict) else None
                if isinstance(payload, dict):
                    results_list = []
                    for topic, ent in payload.items():
                        ent = ent or {}
                        best_ctx = ent.get('best_context') or []
                        if isinstance(best_ctx, dict):
                            best_ctx = [best_ctx]
                        if not best_ctx:
                            ev = ent.get('evidence') or []
                            best_ctx = [{
                                'context': (e.get('text') or ''),
                                'score': e.get('score'),
                                'page': e.get('page'),
                                'section': e.get('section'),
                            } for e in ev[:5]]
                        results_list.append({
                            'query': {'topic': topic, 'possible_options': 'None'},
                            'question': topic,
                            'answer': ent.get('answer', ''),
                            'answer_concise': ent.get('concise_answer', ''),
                            'code': '',
                            'best_context': best_ctx[:5],
                        })
                    out[d] = {'results': results_list}
                else:
                    out[d] = data
            except Exception:
                out[d] = data
    return out


# --- Validation persistence (per run, per paper, per topic) ---
def _validation_path(run_dir_name: str) -> str:
    return os.path.join(OUTPUT_DIR, run_dir_name, 'validation.json')

def _read_validation(run_dir_name: Optional[str]) -> Dict[str, Dict[str, bool]]:
    if not run_dir_name:
        return {}
    try:
        p = _validation_path(run_dir_name)
        if os.path.isfile(p):
            with open(p, 'r', encoding='utf-8') as f:
                data = json.load(f)
                if isinstance(data, dict):
                    return data  # {paper: {topic: bool}}
    except Exception:
        pass
    return {}

def _write_validation(run_dir_name: Optional[str], data: Dict[str, Dict[str, bool]]) -> None:
    if not run_dir_name:
        return
    try:
        out_dir = os.path.join(OUTPUT_DIR, run_dir_name)
        os.makedirs(out_dir, exist_ok=True)
        p = _validation_path(run_dir_name)
        with open(p, 'w', encoding='utf-8') as f:
            json.dump(data, f, ensure_ascii=False, indent=2)
    except Exception:
        pass


def _ensure_llm_ready() -> None:
    try:
        if getattr(Settings, 'llm', None) is not None and getattr(Settings, 'embed_model', None) is not None:
            return
    except Exception:
        pass
    try:
        from config.config import EXECUTION_MODEL, EMBEDDING_MODEL, API, EMBEDDING_API, OLLAMA_BASE_URL, OLLAMA_EXECUTION_MODEL, OLLAMA_EMBEDDING_MODEL
        keys = _read_api_keys()
        if API == 'openrouter':
            Settings.llm = OpenAILike(
                model=EXECUTION_MODEL,
                api_base="https://openrouter.ai/api/v1",
                api_key=keys.get('OPENROUTER_API_KEY',''),
                is_chat_model=True,
            )
        elif API == 'ollama':
            exec_model = (os.getenv('OLLAMA_EXECUTION_MODEL') or OLLAMA_EXECUTION_MODEL or EXECUTION_MODEL)
            base_url = os.getenv('OLLAMA_BASE_URL') or OLLAMA_BASE_URL
            Settings.llm = Ollama(model=exec_model, base_url=base_url)
        else:
            raise ValueError("Unsupported API. Choose 'openrouter' or 'ollama'.")
        if EMBEDDING_API == 'openai':
            Settings.embed_model = OpenAIEmbedding(
                model=EMBEDDING_MODEL,
                api_base="https://api.openai.com/v1",
                api_key=keys.get('OPENAI_API_KEY',''),
            )
        elif EMBEDDING_API == 'ollama':
            emb_model = (os.getenv('OLLAMA_EMBEDDING_MODEL') or OLLAMA_EMBEDDING_MODEL or EMBEDDING_MODEL)
            base_url = os.getenv('OLLAMA_BASE_URL') or OLLAMA_BASE_URL
            Settings.embed_model = OllamaEmbedding(model_name=emb_model, base_url=base_url)
        else:
            raise ValueError("Unsupported EMBEDDING_API. Choose 'openai' or 'ollama'.")
    except Exception:
        pass


def _run_followup_query(paper: str, question: str, mode_choice: str = 'Quick') -> Dict[str, Any]:
    out = {"answer": "", "contexts": []}
    if not paper or not question:
        return out
    _ensure_llm_ready()
    try:
        from config.config import STORAGE_PATH, COHERE_RERANK, EMBEDDING_MODEL
        keys = _read_api_keys()
        # Prefer active input dir if present during the session
        active_inp = getattr(st.session_state.get('run_state', object()), 'active_input_dir', None) or INPUT_DIR
        vqc = VectorQueryEngineCreator(
            llama_parse_api_key=keys.get('LLAMA_CLOUD_API_KEY',''),
            cohere_api_key=keys.get('COHERE_API_KEY',''),
            input_path=active_inp,
            storage_path=STORAGE_PATH,
            cohere_rerank=COHERE_RERANK,
            embedding_model_name=EMBEDDING_MODEL,
            enable_section_reasoner=False,
            response_mode='compact',
        )
        # Optional: force rebuild by clearing persisted index for this paper
        try:
            if bool(st.session_state.get('rebuild_indexes')) or os.getenv('CLEAR_STORAGE') == '1':
                persist_dir = os.path.join(STORAGE_PATH, f"{paper}_vector_index")
                if os.path.isdir(persist_dir):
                    shutil.rmtree(persist_dir, ignore_errors=True)
        except Exception:
            pass
        qe = vqc.get_query_engine(paper)
        if mode_choice == 'Iterative (2 steps)':
            from llama_index.core import Settings as _S
            def _expand(_topic: str, prev: str) -> str:
                try:
                    prompt = (
                        "Return a short clause (<=10 words) to refine the query. "
                        "If none, reply STOP.\n"
                        f"Topic: {_topic}\nCurrent answer: {prev}\n"
                    )
                    raw = f"{_S.llm.complete(prompt)!s}".strip()
                    if not raw or raw.lower().startswith('stop'):
                        return ''
                    return raw.splitlines()[0].strip()
                except Exception:
                    return ''
            base_q = question.strip()
            resp1 = qe.query(base_q)
            ans1 = f"{resp1!s}".strip()
            clause = _expand(base_q, ans1)
            final_q = (base_q + (" " + clause if clause else '')).strip()
            resp2 = qe.query(final_q)
            out["answer"] = f"{resp2!s}".strip() or ans1
            nodes = getattr(resp2, 'source_nodes', None) or getattr(resp1, 'source_nodes', [])
        else:
            resp = qe.query(question)
            out["answer"] = f"{resp!s}".strip()
            nodes = getattr(resp, 'source_nodes', [])
        bctx = []
        for n in nodes[:5]:
            try:
                content = (n.node.get_content() or '').strip()
            except Exception:
                try:
                    content = str(getattr(n, 'get_content', lambda: '')()).strip()
                except Exception:
                    content = ''
            # attach page/section metadata when available so UI can display page even if marker is missing
            try:
                meta = getattr(n, 'node', None)
                meta = getattr(meta, 'metadata', None) or {}
            except Exception:
                meta = {}
            page_val = meta.get('page_label') if isinstance(meta, dict) else None
            if page_val is None and isinstance(meta, dict):
                page_val = meta.get('page')
            section_val = meta.get('section') if isinstance(meta, dict) else None
            bctx.append({
                "context": content,
                "score": getattr(n, 'score', None),
                "page": page_val,
                "section": section_val,
            })
        out["contexts"] = bctx
    except Exception:
        pass
    return out


def _write_queries_py(queries: List[Dict[str, Any]]) -> None:
    path = os.path.join(CONFIG_DIR, 'queries.py')
    # Write as a Python assignment using JSON to ensure proper escaping
    try:
        safe_list: List[Dict[str, str]] = []
        for q in (queries or []):
            safe_list.append({
                "topic": str((q or {}).get('topic', '') or ''),
                "possible_options": str((q or {}).get('possible_options', 'None') or ''),
            })
        payload = json.dumps(safe_list, ensure_ascii=False, indent=2)
        with open(path, 'w', encoding='utf-8') as f:
            f.write('QUERIES = ' + payload + '\n')
    except Exception:
        # Fallback: write an empty list to avoid breaking imports
        try:
            with open(path, 'w', encoding='utf-8') as f:
                f.write('QUERIES = []\n')
        except Exception:
            pass


# UI draft queries (kept local to the app folder; does not affect config)
UI_DRAFT_PATH = os.path.join(os.path.dirname(__file__), 'queries_ui.json')

def _read_ui_draft() -> List[Dict[str, Any]]:
    try:
        if os.path.isfile(UI_DRAFT_PATH):
            with open(UI_DRAFT_PATH, 'r', encoding='utf-8') as f:
                data = json.load(f)
                return list(data) if isinstance(data, list) else []
    except Exception:
        pass
    return []

def _write_ui_draft(queries: List[Dict[str, Any]]) -> None:
    try:
        with open(UI_DRAFT_PATH, 'w', encoding='utf-8') as f:
            json.dump(list(queries or []), f, ensure_ascii=False, indent=2)
    except Exception:
        pass


def _read_current_queries() -> List[Dict[str, Any]]:
    path = os.path.join(CONFIG_DIR, 'queries.py')
    try:
        # naive parse by exec in empty globals
        namespace: Dict[str, Any] = {}
        with open(path, 'r', encoding='utf-8') as f:
            code = f.read()
        exec(compile(code, path, 'exec'), namespace, namespace)
        return list(namespace.get('QUERIES') or [])
    except Exception:
        return []


def _pick_main_script(mode: str) -> str:
    if mode == 'baseline':
        return os.path.join(REPO_ROOT, 'backend', 'main_baseline.py')
    if mode == 'iter_retgen':
        return os.path.join(REPO_ROOT, 'backend', 'main_iter_retgen.py')
    # react_group removed
    # New canonical modes
    if mode == 'meetings':
        return os.path.join(REPO_ROOT, 'backend', 'main_react_extract.py')
    if mode == 'react_extract':
        return os.path.join(REPO_ROOT, 'backend', 'main_react_extract.py')
    # Backward-compatible aliases
    if mode == 'react_meetings':
        return os.path.join(REPO_ROOT, 'backend', 'main_react_extract.py')
    if mode == 'iter_react_extract':
        return os.path.join(REPO_ROOT, 'backend', 'main_react_extract.py')
    return os.path.join(REPO_ROOT, 'backend', 'main_baseline.py')

# --- API keys management ---

def _read_api_keys() -> Dict[str, str]:
    # Prefer environment, then in-session, then defaults. Optionally fill from local file.
    data: Dict[str, str] = {}
    wanted = ['OPENROUTER_API_KEY','OPENAI_API_KEY','LLAMA_CLOUD_API_KEY','COHERE_API_KEY','GROQ_API_KEY','OLLAMA_BASE_URL']
    for k in wanted:
        v = os.getenv(k) or (st.session_state.get('api_keys', {}).get(k) if 'api_keys' in st.session_state else None) or DEFAULT_API_KEYS.get(k, '')
        data[k] = v if isinstance(v, str) else ''
    # Optional local file fallback if still missing
    try:
        keys_path = os.path.join(CONFIG_DIR, 'config_keys.py')
        if os.path.isfile(keys_path):
            namespace: Dict[str, Any] = {}
            with open(keys_path, 'r', encoding='utf-8') as f:
                code = f.read()
            exec(compile(code, keys_path, 'exec'), namespace, namespace)
            for k in wanted:
                if not data.get(k) and isinstance(namespace.get(k), str):
                    data[k] = namespace.get(k)  # type: ignore
    except Exception:
        pass
    return data


def _write_api_keys(keys: Dict[str, str]) -> None:
    # Update in-memory and env only; avoid persisting secrets by default
    try:
        st.session_state['api_keys'] = {
            'OPENROUTER_API_KEY': keys.get('OPENROUTER_API_KEY',''),
            'OPENAI_API_KEY': keys.get('OPENAI_API_KEY',''),
            'LLAMA_CLOUD_API_KEY': keys.get('LLAMA_CLOUD_API_KEY',''),
            'COHERE_API_KEY': keys.get('COHERE_API_KEY',''),
            'GROQ_API_KEY': keys.get('GROQ_API_KEY',''),
        }
    except Exception:
        pass
    _apply_keys_to_env(_read_api_keys())
    if os.getenv('ALLOW_WRITE_KEYS_FILE') == '1':
        try:
            path = os.path.join(CONFIG_DIR, 'config_keys.py')
            os.makedirs(CONFIG_DIR, exist_ok=True)
            lines = [
                f"OPENROUTER_API_KEY = '{_read_api_keys().get('OPENROUTER_API_KEY','')}'\n",
                f"OPENAI_API_KEY = '{_read_api_keys().get('OPENAI_API_KEY','')}'\n",
                f"LLAMA_CLOUD_API_KEY = '{_read_api_keys().get('LLAMA_CLOUD_API_KEY','')}'\n",
                f"COHERE_API_KEY = '{_read_api_keys().get('COHERE_API_KEY','')}'\n",
                f"GROQ_API_KEY = '{_read_api_keys().get('GROQ_API_KEY','')}'\n",
            ]
            with open(path, 'w', encoding='utf-8') as f:
                f.writelines(lines)
        except Exception:
            pass


def _keys_ready(keys: Dict[str, str]) -> bool:
    # Require Llama Cloud parse always
    if not keys.get('LLAMA_CLOUD_API_KEY'):
        return False
    try:
        from config.config import API, EMBEDDING_API
        api = (API or 'openrouter').strip().lower()
        eapi = (EMBEDDING_API or 'openai').strip().lower()
    except Exception:
        api, eapi = 'openrouter', 'openai'
    if api == 'openrouter' and not keys.get('OPENROUTER_API_KEY'):
        return False
    if eapi == 'openai' and not keys.get('OPENAI_API_KEY'):
        return False
    return True


# ----------------------------- Progress & Run -----------------------------

@dataclass
class RunState:
    process: Optional[subprocess.Popen] = None
    stdout: str = ''
    stderr: str = ''
    running: bool = False
    started_at: Optional[float] = None
    finished_at: Optional[float] = None
    run_dir_name: Optional[str] = None
    progress_pct: int = 0
    progress_stage: str = ''
    exit_code: Optional[int] = None
    script_path: str = ''
    child_pid: Optional[int] = None
    # optional friendly name for this run
    run_name: Optional[str] = None
    # progress tracking
    files_total: int = 0
    queries_total: int = 0
    per_file_max_q: Dict[str, int] = None  # lazy init as {}
    files_seen: Set[str] = None  # lazy init as set()
    # step-based progress
    steps_total: int = 0
    steps_done: int = 0
    step_seen: Set[str] = None  # e.g., {'load:paperA', 'parse:paperB', 'build:paperB', 'persist:paperB', 'eval'}
    query_seen: Dict[str, Set[int]] = None  # file -> set(query_index)
    parse_pending_files: Set[str] = None  # files that have seen parse but not yet persisted
    # staged totals
    idx_steps_total: int = 0
    query_steps_total: int = 0
    eval_steps_total: int = 0
    # active input directory for this run (overrides default INPUT_DIR)
    active_input_dir: Optional[str] = None


def _detect_new_run_dir(before: List[str]) -> Optional[str]:
    after = _list_run_dirs()
    for d in after:
        if d not in before:
            return d
    return None


def _read_run_name(run_dir_name: str) -> Optional[str]:
    try:
        p = os.path.join(OUTPUT_DIR, run_dir_name, 'run_name.txt')
        if os.path.isfile(p):
            with open(p, 'r', encoding='utf-8') as f:
                name = f.read().strip()
                return name or None
    except Exception:
        pass
    return None


def _write_run_name(run_dir_name: str, name: str) -> None:
    try:
        if not name:
            return
        out_dir = os.path.join(OUTPUT_DIR, run_dir_name)
        os.makedirs(out_dir, exist_ok=True)
        p = os.path.join(out_dir, 'run_name.txt')
        with open(p, 'w', encoding='utf-8') as f:
            f.write(name.strip())
    except Exception:
        pass


def _extract_run_timestamp(run_dir_name: str) -> Optional[str]:
    try:
        import re as _re
        m = _re.match(r"^(\d{4}\.\d{2}\.\d{2}_\d{2}\.\d{2}\.\d{2})", run_dir_name)
        if m:
            return m.group(1)
    except Exception:
        pass
    return None


def _format_run_display(run_dir_name: str) -> str:
    nm = _read_run_name(run_dir_name)
    ts = _extract_run_timestamp(run_dir_name)
    if nm and ts:
        return f"{nm} ({ts})"
    if nm:
        return nm
    return run_dir_name


def _slugify_name(name: str) -> str:
    try:
        s = (name or '').strip().lower()
        s = re.sub(r"[^a-z0-9\-\_\.\s]", "", s)
        s = re.sub(r"\s+", "_", s)
        s = re.sub(r"_+", "_", s)
        return s.strip("_-")[:60] or "project"
    except Exception:
        return "project"


def _rename_run_dir_if_needed(current_dir: Optional[str], friendly_name: Optional[str]) -> Optional[str]:
    """If a project name is provided, rename the run directory to include it as suffix.
    Format: <timestamp_mode>__<slug>. Returns final directory name (or current_dir on failure)."""
    try:
        if not current_dir or not friendly_name:
            return current_dir
        slug = _slugify_name(friendly_name)
        if not slug:
            return current_dir
        base_cur = os.path.join(OUTPUT_DIR, current_dir)
        if not os.path.isdir(base_cur):
            return current_dir
        # Already suffixed
        if current_dir.endswith(f"__{slug}"):
            return current_dir
        target_dir_name = f"{current_dir}__{slug}"
        target_path = os.path.join(OUTPUT_DIR, target_dir_name)
        # Handle collisions
        if os.path.exists(target_path):
            idx = 2
            while True:
                cand = f"{target_dir_name}-{idx}"
                cand_path = os.path.join(OUTPUT_DIR, cand)
                if not os.path.exists(cand_path):
                    target_dir_name = cand
                    target_path = cand_path
                    break
                idx += 1
        os.rename(base_cur, target_path)
        return target_dir_name
    except Exception:
        return current_dir


def _estimate_progress_from_log(buf: str, state: RunState) -> Tuple[int, str]:
    """
    Parse recent lines to estimate progress across files and queries.
    - Tracks max seen Query[i/N] per file
    - Uses QUERIES count as N and INPUT_DIR pdf count as total files (or files seen)
    Returns (percent, stage_text)
    """
    try:
        if state.per_file_max_q is None:
            state.per_file_max_q = {}
        if state.files_seen is None:
            state.files_seen = set()
        if state.step_seen is None:
            state.step_seen = set()
        if state.query_seen is None:
            state.query_seen = {}
        if state.parse_pending_files is None:
            state.parse_pending_files = set()
        lines = buf.splitlines()[-200:]
        raw_marker = ''
        # detect totals
        if state.queries_total <= 0:
            try:
                state.queries_total = max(1, len(_read_current_queries()))
            except Exception:
                state.queries_total = 5
        if state.files_total <= 0:
            try:
                state.files_total = len([f for f in os.listdir(INPUT_DIR) if f.lower().endswith('.pdf')])
            except Exception:
                state.files_total = 1
        import re
        for ln in lines:
            s = ln.strip()
            # remember the last meaningful marker line
            if s.startswith('[parse]') or s.startswith('[md]') or s.startswith('[index]') or s.startswith('[engine]') or 'RAGAS evaluation' in s or s.startswith('Evaluating:'):
                raw_marker = s
            # file started
            if s.startswith('Processing file:'):
                m = re.search(r'^Processing file:\s*(.+)$', s)
                if m:
                    file_key = m.group(1).strip()
                    state.files_seen.add(file_key)
            # index/engine stage
            if s.startswith('[index]') or s.startswith('[engine]'):
                # try to extract file key also
                m = re.search(r'^\[(index|engine)\]\s*(.+?):', s)
                if m:
                    state.files_seen.add(m.group(2).strip())
            # step: parse/build/persist/load detection
            # parse started
            mps = re.search(r'^\[parse\]\s*(.+?):', s)
            if mps:
                fkey = mps.group(1).strip()
                # normalize possible .pdf suffix
                fkey_norm = re.sub(r"\.pdf$", "", fkey, flags=re.IGNORECASE)
                state.parse_pending_files.add(fkey_norm)
                state.step_seen.add(f"parse:{fkey_norm}")
            # building VectorStoreIndex
            if '[index] building VectorStoreIndex' in s:
                # attribute to any pending file if available
                fkeyp = next(iter(state.parse_pending_files), None)
                if fkeyp:
                    state.step_seen.add(f"build:{fkeyp}")
            # persisted index written
            mper = re.search(r'^\[index\]\s*(.+?):\s*persisted index', s)
            if mper:
                fkey = mper.group(1).strip()
                state.step_seen.add(f"persist:{fkey}")
                if fkey in state.parse_pending_files:
                    try:
                        state.parse_pending_files.remove(fkey)
                    except Exception:
                        pass
            # loading existing index
            mload = re.search(r'^\[index\]\s*(.+?):\s*loading existing index', s)
            if mload:
                fkey = mload.group(1).strip()
                state.step_seen.add(f"load:{fkey}")
            # query lines (baseline/react format)
            m1 = re.search(r'^-?\s*\[\[(.+?)\]\]\s*Query\s*\[(\d+)/(\d+)\]', s)
            if m1:
                file_key = m1.group(1).strip()
                i = int(m1.group(2))
                N = int(m1.group(3))
                state.per_file_max_q[file_key] = max(i, state.per_file_max_q.get(file_key, 0))
                if N > state.queries_total:
                    state.queries_total = N
                raw_marker = 'QUERY'
                # mark query step done once per (file, i)
                qset = state.query_seen.setdefault(file_key, set())
                qset.add(i)
                continue
            # generic format: "Query [i/N]" (fallback to any file)
            m2 = re.search(r'Query\s*\[(\d+)/(\d+)\]', s)
            if m2:
                i = int(m2.group(1))
                N = int(m2.group(2))
                ph = '(current)'
                state.per_file_max_q[ph] = max(i, state.per_file_max_q.get(ph, 0))
                if N > state.queries_total:
                    state.queries_total = N
                raw_marker = 'QUERY'
        # compute step-based percent (and fallback percent)
        # dynamically plan totals based on current knowledge; never decrease total
        try:
            active_inp = state.active_input_dir or INPUT_DIR
            files = [f for f in os.listdir(active_inp) if f.lower().endswith('.pdf')]
        except Exception:
            files = list(state.files_seen) or []
        planned_files = list(state.files_seen) or [os.path.splitext(f)[0] for f in files]
        if not planned_files:
            planned_files = ["(current)"]
        per_file_steps = 0
        for fkey in planned_files:
            if f"load:{fkey}" in state.step_seen:
                per_file_steps += 1
            elif fkey in (state.parse_pending_files or set()) or f"parse:{fkey}" in state.step_seen or f"build:{fkey}" in state.step_seen or f"persist:{fkey}" in state.step_seen:
                per_file_steps += 3
            else:
                per_file_steps += 1
        planned_idx = per_file_steps
        planned_queries = max(1, state.queries_total) * max(1, len(planned_files))
        planned_eval = 0
        planned_total = max(1, planned_idx + planned_queries + planned_eval)
        # never shrink the planned total to avoid backward jumps
        state.idx_steps_total = max(state.idx_steps_total or 0, planned_idx)
        state.query_steps_total = max(state.query_steps_total or 0, planned_queries)
        state.eval_steps_total = 0
        state.steps_total = max(state.steps_total or 0, planned_total)
        # compute done steps from markers
        build_steps_done = len([1 for sname in state.step_seen if sname.startswith('load:') or sname.startswith('parse:') or sname.startswith('build:') or sname.startswith('persist:')])
        query_steps_done = sum(len(v) for v in state.query_seen.values())
        eval_done = 0
        state.steps_done = build_steps_done + query_steps_done + eval_done
        pct_calc = int(round(state.steps_done / max(1, state.steps_total) * 100))
        # Keep a visible minimum during a run so the bar doesn't appear blank
        visible_min = 3
        # Cap step-driven percent to avoid premature 99%
        max_running_cap = 95
        step_pct = (min(max_running_cap, max(visible_min, pct_calc)) if state.running else min(100, max(visible_min, pct_calc)))
        # fallback percent from query-only heuristic (downweighted)
        total_files = max(state.files_total, len(state.files_seen) or 1)
        done_units = sum(max_q for max_q in state.per_file_max_q.values())
        total_units = max(1, state.queries_total * total_files)
        fallback_raw = int(max(1, min(95, round(done_units / total_units * 100)))) if done_units > 0 else (1 if state.running else 0)
        # Blend gently; never exceed step_pct + 10 while running
        blended = min(step_pct + 10, max(step_pct, int(0.7 * step_pct + 0.3 * fallback_raw))) if state.running else max(step_pct, fallback_raw)
        pct = blended
        # friendly stage text mapping
        stage = ''
        # Stage label from high-level steps
        if state.steps_done == 0 and state.running:
            # early signals
            if any('Processing file:' in l for l in lines[-200:]):
                stage = 'Preparing documents'
            elif any(l.startswith('[parse]') for l in lines[-200:]):
                stage = 'Parsing documents'
            else:
                stage = 'Initializing...'
        else:
            # Prefer index stages
            if any(s.startswith('parse:') for s in state.step_seen) and any(s.startswith('build:') for s in state.step_seen) and (len([x for x in state.step_seen if x.startswith('persist:')]) < len([x for x in state.step_seen if x.startswith('parse:')])):
                stage = 'Building vector index'
            elif any(s.startswith('parse:') for s in state.step_seen):
                stage = 'Parsing documents'
            elif any(s.startswith('load:') for s in state.step_seen) and build_steps_done < state.idx_steps_total:
                stage = 'Loading vector index'
            elif any(l.strip().startswith('[plan]') for l in lines[-200:]) and query_steps_done == 0:
                stage = 'Planning'
            elif query_steps_done < state.query_steps_total:
                stage = 'Querying your documents'
            elif eval_done < state.eval_steps_total:
                stage = ''
            else:
                stage = 'Finalizing'
        # fallback informative counts
        if not stage:
            stage = f"Files {len(state.files_seen)}/{total_files} | Queries {done_units}/{total_units}"
        return pct, stage
    except Exception:
        return 0, ''


def _run_script(mode: str, state: RunState, eval_off: bool = False, clear_storage: bool = False) -> None:
    try:
        state.running = True
        state.started_at = time.time()
        # init progress totals
        try:
            state.queries_total = max(1, len(_read_current_queries()))
        except Exception:
            state.queries_total = 5
        try:
            active_inp = state.active_input_dir or INPUT_DIR
            state.files_total = len([f for f in os.listdir(active_inp) if f.lower().endswith('.pdf')])
        except Exception:
            state.files_total = 1
        state.per_file_max_q = {}
        state.files_seen = set()
        state.steps_total = 0
        state.steps_done = 0
        state.step_seen = set()
        state.query_seen = {}
        state.parse_pending_files = set()
        before_runs = _list_run_dirs()
        script = _pick_main_script(mode)
        state.script_path = script
        # start with empty buffer (suppress debug preamble)
        buf: List[str] = []
        state.stdout = ''

        env_vars = dict(os.environ)
        env_vars['PYTHONUNBUFFERED'] = '1'
        # Propagate parsing options (GROBID) and storage layout
        try:
            # Ensure USE_GROBID and GROBID_URL are forwarded to the child
            if os.getenv('USE_GROBID') is not None:
                env_vars['USE_GROBID'] = '1' if str(os.getenv('USE_GROBID')).strip().lower() in ('1','true','yes','y','on') else '0'
            if os.getenv('GROBID_URL'):
                env_vars['GROBID_URL'] = os.getenv('GROBID_URL')
            # Keep STORAGE_PATH consistent with parser/provider
            def _as_bool(v: str) -> bool:
                return str(v).strip().lower() in ('1','true','yes','y','on')
            api_now = (env_vars.get('API') or os.getenv('API') or 'openrouter').strip().lower()
            parser_now = 'grobid' if _as_bool(env_vars.get('USE_GROBID') or os.getenv('USE_GROBID') or '0') else 'llamaparse'
            env_vars['STORAGE_PATH'] = os.path.join(REPO_ROOT, 'storage', parser_now, api_now)
        except Exception:
            pass
        try:
            pp = env_vars.get('PYTHONPATH', '')
            sep = os.pathsep
            if not pp:
                env_vars['PYTHONPATH'] = REPO_ROOT
            elif REPO_ROOT not in pp.split(sep):
                env_vars['PYTHONPATH'] = REPO_ROOT + sep + pp
        except Exception:
            env_vars['PYTHONPATH'] = REPO_ROOT
        # Ensure storage path matches selected provider to avoid mixing indexes
        try:
            api_now = (env_vars.get('API') or os.getenv('API') or 'openrouter').strip().lower()
            if not env_vars.get('STORAGE_PATH'):
                env_vars['STORAGE_PATH'] = os.path.join(REPO_ROOT, 'storage', api_now)
        except Exception:
            pass
        # Evaluation disabled in this demo
        env_vars['EVALUATION'] = '0'
        env_vars['RAGAS'] = '0'
        env_vars['G_EVAL'] = '0'
        # Rebuild vector indexes by clearing storage at start
        env_vars['CLEAR_STORAGE'] = '1' if clear_storage else '0'
        proc = subprocess.Popen(
            [sys.executable, '-u', script],
            cwd=REPO_ROOT,
            stdout=subprocess.PIPE,
            stderr=subprocess.STDOUT,
            bufsize=1,
            text=True,
            universal_newlines=True,
            env=env_vars,
        )
        state.process = proc
        state.child_pid = proc.pid
        # Set early stage so the UI shows activity before first log line
        if not state.progress_stage:
            state.progress_stage = 'Initializing libraries...'
        last_line_ts = time.time()
        try:
            assert proc.stdout is not None
            for line in proc.stdout:
                buf.append(line)
                state.stdout = ''.join(buf)[-12000:]
                pct, stage = _estimate_progress_from_log(state.stdout, state)
                state.progress_pct = pct
                if stage:
                    state.progress_stage = stage
                last_line_ts = time.time()
                if not state.running:
                    break
                # If no output for 12s, show init heartbeat
                if time.time() - last_line_ts > 12 and not state.progress_stage:
                    state.progress_stage = 'Initializing libraries (first run can take 1-2 min)...'
        finally:
            proc.wait()
            state.exit_code = int(proc.returncode)
            buf.append(f"\n[process exited with code {state.exit_code}]\n")
            state.stdout = ''.join(buf)[-12000:]
            state.running = False
            # Ensure 100% on completion
            try:
                state.steps_done = max(state.steps_total, state.steps_done)
                state.progress_pct = 100
                state.progress_stage = 'Completed'
            except Exception:
                pass
            state.finished_at = time.time()
            # detect new run dir
            new_dir = _detect_new_run_dir(before_runs)
            # optionally rename to include project name suffix
            final_dir = _rename_run_dir_if_needed(new_dir, getattr(state, 'run_name', None)) if new_dir else None
            state.run_dir_name = final_dir or new_dir
            try:
                if state.run_dir_name:
                    # Persist friendly run name if provided
                    if getattr(state, 'run_name', None):
                        _write_run_name(state.run_dir_name, state.run_name)
                    # Track session runs for curated history view
                    sess = st.session_state.get('session_runs') or []
                    # replace old with new if renamed
                    try:
                        if new_dir in sess:
                            sess = [state.run_dir_name if r == new_dir else r for r in sess]
                    except Exception:
                        pass
                    if state.run_dir_name not in sess:
                        sess.insert(0, state.run_dir_name)
                    st.session_state['session_runs'] = sess[:50]
            except Exception:
                pass
    except Exception:
        state.running = False
        state.finished_at = time.time()
        tb = traceback.format_exc()
        state.stdout = (state.stdout or '') + "\n[thread exception]\n" + tb


# ----------------------------- UI -----------------------------

st.set_page_config(page_title="ReAct‑ExtrAct Runner", layout="wide", initial_sidebar_state="expanded")
_ensure_dirs()
_ensure_default_keys()
_ensure_keys_file_exists()

if 'run_state' not in st.session_state:
    st.session_state['run_state'] = RunState()
if 'session_runs' not in st.session_state:
    st.session_state['session_runs'] = []  # list of run dir names created this session

def _curate_runs() -> Tuple[List[str], Dict[str, str]]:
    """Return (display_names, display_to_real_dir) per user's requirement:
    - Keep only runs from this session plus one demo baseline from history
    - The demo baseline is displayed as 'demo_baseline'
    """
    all_runs = _list_run_dirs()
    # map to display name using optional run_name.txt
    def _display_for(r: str) -> str:
        return _format_run_display(r)
    session_runs = [r for r in (st.session_state.get('session_runs') or []) if r in all_runs]
    # pick one baseline run from history (latest by sort order)
    demo_dir = next((r for r in all_runs if r.endswith('_baseline')), None)
    display: List[str] = []
    mapping: Dict[str, str] = {}
    if session_runs:
        # Only surface a historical baseline as demo if it's NOT from this session
        if demo_dir and (demo_dir not in session_runs):
            display.append('demo_baseline')
            mapping['demo_baseline'] = demo_dir
        for r in session_runs:
            disp = _display_for(r)
            display.append(disp)
            mapping[disp] = r
    else:
        # No session runs (e.g., after reload). Show recent runs to avoid hiding latest results.
        if demo_dir:
            display.append('demo_baseline')
            mapping['demo_baseline'] = demo_dir
        for r in all_runs:
            if r == demo_dir:
                continue
            disp = _display_for(r)
            display.append(disp)
            mapping[disp] = r
    return display, mapping

# Add CSS for nav buttons
st.markdown(
    """
    <style>
    /* Header divider */
    .header-bar {border-bottom: 1px solid #e6e6e6; padding: 0; margin-bottom: 2px;}

    /* Make nav buttons orange themed */
    /* Default orange theme for primary buttons */
    div.stButton > button[kind="primary"] {
        background-color: #ff7a00 !important;
        border-color: #ff7a00 !important;
        color: white !important;
    }
    div.stButton > button[kind="primary"]:hover {
        background-color: #ff8a1a !important;
        border-color: #ff8a1a !important;
    }
    /* Default orange outline for secondary buttons */
    div.stButton > button[kind="secondary"] {
        background-color: #ffffff !important;
        color: #ff7a00 !important;
        border: 2px solid #ff7a00 !important;
    }
    div.stButton > button[kind="secondary"]:hover {
        color: #ff8a1a !important;
        border-color: #ff8a1a !important;
    }
    /* Marker-based exceptions for wizard buttons */
    #add-field-marker ~ div.stButton button {
        background-color: #1976d2 !important;
        border-color: #1976d2 !important;
        color: #ffffff !important;
    }
    #add-field-marker ~ div.stButton button:hover { background-color: #1e88e5 !important; border-color: #1e88e5 !important; }
    #save-fields-marker ~ div.stButton button {
        background-color: #2e7d32 !important;
        border-color: #2e7d32 !important;
        color: #ffffff !important;
    }
    #save-fields-marker ~ div.stButton button:hover { background-color: #388e3c !important; border-color: #388e3c !important; }
    #delete-all-marker ~ div.stButton button {
        background-color: #d32f2f !important;
        border-color: #d32f2f !important;
        color: #ffffff !important;
    }
    #delete-all-marker ~ div.stButton button:hover { background-color: #e53935 !important; border-color: #e53935 !important; }
    .del-marker ~ div.stButton button {
        background-color: #d32f2f !important;
        border-color: #d32f2f !important;
        color: #ffffff !important;
        margin-top: -37px !important;
    }
    .del-marker ~ div.stButton button:hover { background-color: #e53935 !important; border-color: #e53935 !important; }
    /* Also shift the Streamlit button wrapper up to ensure movement */
    .del-marker ~ div.stButton { margin-top: -38px !important; }
    /* Align delete button vertically with inputs */
    .del-marker { height: 0px; }
    /* Scoped color variants for specific buttons (override primary/secondary) */
    /* EXCEPTIONS: force special wizard buttons */
    .btn-blue div.stButton > button[kind] {
        background-color: #1976d2 !important;
        border-color: #1976d2 !important;
        color: #ffffff !important;
    }
    .btn-blue div.stButton > button[kind]:hover {
        background-color: #1e88e5 !important;
        border-color: #1e88e5 !important;
    }
    .btn-green div.stButton > button[kind] {
        background-color: #2e7d32 !important;
        border-color: #2e7d32 !important;
        color: #ffffff !important;
    }
    .btn-green div.stButton > button[kind]:hover {
        background-color: #388e3c !important;
        border-color: #388e3c !important;
    }
    .btn-red div.stButton > button[kind] {
        background-color: #d32f2f !important;
        border-color: #d32f2f !important;
        color: #ffffff !important;
    }
    .btn-red div.stButton > button[kind]:hover {
        background-color: #e53935 !important;
        border-color: #e53935 !important;
    }
    /* Remove any extra text next to the sidebar arrow */
    [data-testid="collapsedControl"]::after,
    [data-testid="stSidebarCollapseControl"]::after { content: ""; }
    /* Disable fallback hint (we now attach next to arrow) */
    .sidebar-hint { display: none; }
    </style>
    """,
    unsafe_allow_html=True,
)

# Top row: logo left, nav right
top_cols = st.columns([1, 3])
with top_cols[0]:
    # Load logo from frontend directory
    top_logo_path = os.path.join(REPO_ROOT, 'frontend', 'Logo2.png')
    if os.path.isfile(top_logo_path):
        st.image(top_logo_path, width=220)

with top_cols[1]:
    if 'nav_page' not in st.session_state:
        st.session_state['nav_page'] = 'New Extraction'

    # Add spacer to bottom-align nav buttons with logo (tweak height as needed)
    st.markdown("<div style='height: 140px'></div>", unsafe_allow_html=True)

    nav_map = {
        "🔍✨ New Extraction": "New Extraction",
        "📊 Results Dashboard": "Results Dashboard",
        "⚙️ Settings": "Settings",
    }
    nav_keys = list(nav_map.keys())
    nav_cols = st.columns(len(nav_keys))
    for i, key in enumerate(nav_keys):
        is_active = (st.session_state['nav_page'] == nav_map[key])
        btn_type = "primary" if is_active else "secondary"
        if nav_cols[i].button(key, key=f"navbtn_{i}", type=btn_type, use_container_width=True):
            st.session_state['nav_page'] = nav_map[key]
            st.rerun()
    

st.markdown('<div class="header-bar"></div>', unsafe_allow_html=True)

# Page from nav_page
page = st.session_state['nav_page']

# Clear inspector state when switching pages to avoid stale dialogs
_prev_page = st.session_state.get('last_nav_page')
if _prev_page != page:
    _clear_inspector_state()
    st.session_state['last_nav_page'] = page

# Make run state available before building controls
state: RunState = st.session_state['run_state']
# If idle with no logs, clear any leftover stage/percent
if not state.running and (not state.stdout):
    state.progress_stage = ''
    state.progress_pct = 0

# Sidebar: description only (no navigation)
with st.sidebar:
    st.caption("Click on arrow above for more workspace.")
    st.markdown("#### ReAct-ExtrAct: A Tool for Source-Grounded Automated Data Extraction in Systematic Reviews")
    st.markdown(
        """
        **Enhancing Reproducibility in Systematic Reviews 🔬**
        - Ensures consistency with a defined extraction schema.
        - Guarantees traceability with source-grounded data points.
        - Facilitates analysis with structured, exportable datasets.
        """
    )
    st.markdown("---")
    st.markdown("**🧭 Demo Flow**")
    st.markdown("- 🗂️ Upload PDFs (sample papers)")
    st.markdown("- 🧭 Define data items (fields)")
    st.markdown("- ⚙️ Pick a mode: Naive RAG · Iterative RAG · ReAct‑ExtrAct")
    st.markdown("- ▶️ Run extraction and monitor progress")
    st.markdown("- 🔎 Step 4: Select a run to inspect")
    st.markdown("- 📥 Export a CSV for analysis")
    st.markdown("---")
    st.caption("You can hide this panel to maximize workspace.")

# Remove duplicate navigation: header bar radio is the only nav

# Handle demo run trigger
if page == "New Extraction":
    # In-wizard controls
    # Demonstration video above Step 1
    st.markdown("### Demonstration Video")
    st.warning("We would like to invite users to watch our demonstration video before trying our tool yourself.")
    st.video("https://youtu.be/_Mr09yTafEE")

    st.markdown("### Step 1: Setup Project")
    st.info("First, give your project a name and upload the source documents (PDFs) that will form your corpus.")
    # Project name
    proj_cols = st.columns([2, 2, 2])
    with proj_cols[0]:
        project_name = st.text_input("Project name *", value=st.session_state.get('project_name',''), key="wiz_project_name", placeholder="e.g., my_research_project")
        st.session_state['project_name'] = project_name
    # Upload PDFs
    up_files = st.file_uploader("Upload PDFs", type=["pdf"], accept_multiple_files=True, key="wiz_upload")
    if up_files:
        # Clear input/ and copy uploaded files there (single input directory)
        for f in os.listdir(INPUT_DIR):
            try:
                os.remove(os.path.join(INPUT_DIR, f))
            except Exception:
                pass
        for up in up_files:
            with open(os.path.join(INPUT_DIR, up.name), 'wb') as f:
                f.write(up.read())
        st.success(f"Selected {len(up_files)} file(s) for this run (saved in input/).")

    st.markdown("---")
    st.markdown("### Step 2: Define Extraction Fields")
    st.info(
        """
        **1. Define Your Extraction Fields**

        Start by specifying the data items you want to extract. For each field, list the specific information you're looking for. The more specific, the better the results.

        
        **2. Provide Codes for Automated Categorization**

        To use our LLM-assisted inductive coding feature, you must provide a list of Codes for each extraction field you defined above. The system will use these codes to categorize the content it extracts, returning concise and structured answers based on your list. If codes are not provided, a concise answer will be a simple summary of the final answer. **Warning:** The concise-answer feature, in particular if codes are not provided, might contain errors.


        **3. How to Get the Best Results**

        This tool uses Retrieval-Augmented Generation (RAG), which performs best when you provide specific, context-rich questions rather than a simple list of keywords.

        **💡 Tips for Precise Data Extraction:**

        - Frame it as a research question. Treat each extraction field as a clear, unambiguous question you would ask a research assistant.
        - Include protocol concepts. Incorporate terms from your review protocol (e.g., Population, Intervention, Outcomes) to anchor the system's retrieval process and improve accuracy.
        """
    )
    # Initialize from config; if empty, preload 5 default queri
    if 'wiz_queries' not in st.session_state:
        try:
            _existing_qs = _read_current_queries() or []
        except Exception:
            _existing_qs = []
        if not _existing_qs:
            _existing_qs = [
                {"topic": "What were the machine learning algorithms used in this study?", "possible_options": "AdaBoost, Best-first Search, Char-LSTM, GR-Learnt LSTM, LabelSpreading (RBF), Linear SVC, Logistic Regression, Naive Bayes, Random Forest, Rule-based Classifier, Semi-supervised ML, SVM, SVM-OAA"},
                {"topic": "What features were used to train machine learning models in this study?", "possible_options": "None"},
                {"topic": "Which social network or platform was used for data collection?", "possible_options": "Articles, Blogs, DWFP, Facebook, Forms, Kaggle, Magazine, News, OSAC, Tumblr, Twitter, WhatsApp, YouTube"},
                {"topic": "What was the size of the analyzed dataset?", "possible_options": "None"},
                {"topic": "What were the performance metrics and their reported values for each machine learning model in the study?", "possible_options": "Accuracy, F1 Score, MAP, MRR, NDCG, Precision, Recall, ROC-AUC"},
            ]
        st.session_state['wiz_queries'] = list(_existing_qs)
    # Fields Formulator removed per request
    q_rows: List[Dict[str, Any]] = []
    _to_delete: List[int] = []
    # If empty, show a gentle hint
    if not st.session_state['wiz_queries']:
        st.info("No fields found. Default 5 will appear if config is empty.")
    # Removed tip per request
    for i, q in enumerate(st.session_state['wiz_queries']):
        cols = st.columns([3, 3, 1])
        with cols[0]:
            topic = st.text_input(
                f"Topic {i+1}",
                value=q.get('topic',''),
                key=f"wiz_topic_{i}",
                label_visibility="collapsed",
                placeholder=f"Topic {i+1}",
            )
        with cols[1]:
            opts = st.text_input(
                f"Codes {i+1}",
                value=q.get('possible_options','None'),
                key=f"wiz_opts_{i}",
                label_visibility="collapsed",
                placeholder=f"Codes {i+1}",
            )
        with cols[2]:
            # Marker to let CSS position/style the delete button
            st.markdown("<div class='del-marker'></div>", unsafe_allow_html=True)
            if st.button("🗑️ Delete", key=f"wiz_del_{i}"):
                _to_delete.append(i)
        q_rows.append({"topic": topic, "possible_options": opts})
    if _to_delete:
        # Remove in reverse order to preserve indices
        for idx in sorted(_to_delete, reverse=True):
            try:
                del st.session_state['wiz_queries'][idx]
            except Exception:
                pass
        st.rerun()
    # Buttons in requested order: Add, Save, Delete All (stacked vertically)
    st.markdown("<div id='add-field-marker'></div>", unsafe_allow_html=True)
    if st.button("➕ Add New Field"):
        st.session_state['wiz_queries'].append({"topic": "", "possible_options": "None"})
        st.rerun()
    st.markdown("<div id='save-fields-marker'></div>", unsafe_allow_html=True)
<<<<<<< HEAD
    if st.button("❗ Save Extraction Fields", type="primary"):
        _write_queries_py(q_rows)
        st.session_state['wiz_queries'] = list(q_rows)
        st.success("Saved extraction fields to config/queries.py")
=======
    if st.button("❗ Save Fields (important before start!)"):
        _write_queries_py(q_rows)
        st.session_state['wiz_queries'] = list(q_rows)
        st.success("Overwrote config/queries.py")
>>>>>>> d976249d
    st.markdown("<div id='delete-all-marker'></div>", unsafe_allow_html=True)
    if st.button("🗑️ Clear All Fields"):
        st.session_state['wiz_queries'] = []
        _write_queries_py([])
        st.success("All extraction fields cleared")
        st.rerun()

    st.markdown("---")
    st.markdown("### Step 3: Configure & Run")
    st.info(
        """
        Pick an extraction mode and start extraction.

        Requirements:
        - For hosted runs, API access is provided for you in this demo.
        - For local runs, you need both Ollama (for the LLM) and GROBID (for PDF parsing).
        """
    )
    st.markdown("**Mode Guide**")
    st.markdown("- Naive RAG: single‑pass retrieval and answer. Fastest; good for straightforward fields. Lowest cost; ideal for quick demos and sanity checks.")
    st.markdown("- Iterative RAG: two‑step refinement before answering. Slower; improves precision on nuanced fields. Balances speed and quality; reduces missed context and hallucinations.")
    
    st.markdown("- ReAct‑ExtrAct: adds confidence cues and structured extraction. Slowest; richest outputs. Produces citation‑backed, traceable entries; best when quality matters most.")
    
    st.markdown("---")
    # Allow running even if config/queries.py is empty (old behavior)
    try:
        _cfg_qs = [q for q in (_read_current_queries() or []) if str((q or {}).get('topic','')).strip()]
    except Exception:
        _cfg_qs = []
    # Friendly labels mapped to internal modes
    _mode_map = {
        "Naive RAG": "baseline",
        "Iterative RAG": "iter_retgen",
        "ReAct-ExtrAct": "react_extract",
    }
    _rev_map = {v: k for k, v in _mode_map.items()}
    # Hosted vs local notice (show above run mode)
    st.error("You're currently using the hosted demo, which includes pre-configured API access for your convenience. Ollama as well as GROBID are not available in the hosted demo. To unlock full control and use your own keys and backends, we invite you to run the app locally.")
    _current_internal = st.session_state.get('mode', 'baseline')
    _current_label = _rev_map.get(_current_internal, "Naive RAG")
    mode_label = st.selectbox("Run mode", options=list(_mode_map.keys()), index=list(_mode_map.keys()).index(_current_label), key="wiz_mode")
    st.session_state['mode'] = _mode_map.get(mode_label, 'baseline')
    # Optional planner heuristics override shown only for ReAct‑ExtrAct
    if st.session_state.get('mode') == 'react_extract':
        _ph_def = st.session_state.get('react_planner_heuristics', '')
        _ph_example = (
            "You are a meticulous research assistant using ReAct. Plan how to extract the target fields.\n"
            "Heuristics: (1) Methods/Experiments are ground truth for what was done.\n"
            "(2) Results contain performance metrics close to the model/dataset.\n"
            "(3) Related Work/References should not be primary evidence.\n"
            "(4) If ML paper, expect metrics, dataset details, model/algorithm, features, platform.\n"
            "(5) Prefer sections: Methods/Experiments/Results/Dataset/Conclusion; avoid: Related Work/References/Acknowledgments/Appendix.\n"
        )
        _ph_text = st.text_area(
            "Planner heuristic (ReAct‑ExtrAct)",
            value=_ph_def,
            height=140,
            placeholder=_ph_example,
            key="wiz_react_planner_heuristics",
            help="If provided, this replaces the default planner heuristics for ReAct‑ExtrAct.",
        )
        st.session_state['react_planner_heuristics'] = _ph_text
    # Provider selection
    try:
        from config.config import API as _API_DEF, EMBEDDING_API as _EAPI_DEF, OLLAMA_BASE_URL as _OLLAMA_URL_DEF, OLLAMA_EXECUTION_MODEL as _OLLAMA_EXEC_DEF, OLLAMA_EMBEDDING_MODEL as _OLLAMA_EMB_DEF
    except Exception:
        _API_DEF, _EAPI_DEF, _OLLAMA_URL_DEF, _OLLAMA_EXEC_DEF, _OLLAMA_EMB_DEF = 'openrouter', 'openai', 'http://localhost:11434', 'llama3.1:8b-instruct', 'nomic-embed-text'
    # Parsing Options (GROBID) — move above providers
    try:
        from config.config import USE_GROBID as _DEF_USE_GROBID, GROBID_URL as _DEF_GROBID_URL
    except Exception:
        _DEF_USE_GROBID, _DEF_GROBID_URL = False, "http://localhost:8070"
    pg_cols = st.columns([1,2,1])
    with pg_cols[0]:
        use_grobid = st.toggle("Use GROBID Parser", value=bool(os.getenv('USE_GROBID') == '1') or _DEF_USE_GROBID, key="wiz_use_grobid")
        os.environ['USE_GROBID'] = '1' if use_grobid else '0'
    with pg_cols[1]:
        if use_grobid:
            grobid_url = st.text_input("GROBID URL", value=(os.getenv('GROBID_URL') or _DEF_GROBID_URL), key="wiz_grobid_url")
            if grobid_url:
                os.environ['GROBID_URL'] = grobid_url
    with pg_cols[2]:
        if use_grobid:
            if st.button("Check GROBID status"):
                try:
                    import requests  # type: ignore
                    url = (os.getenv('GROBID_URL') or _DEF_GROBID_URL).rstrip('/') + '/api/isalive'
                    r = requests.get(url, timeout=8)
                    if r.status_code == 200:
                        st.success("GROBID is alive")
                    else:
                        st.warning(f"GROBID not healthy (HTTP {r.status_code})")
                except Exception as e:
                    st.error(f"GROBID check failed: {e}")

    # Providers and models below GROBID
    prov_cols = st.columns([1,1,2])
    with prov_cols[0]:
        api_choice = st.selectbox("LLM Provider", options=["openrouter","ollama"], index=["openrouter","ollama"].index(_API_DEF) if _API_DEF in ["openrouter","ollama"] else 0, key="wiz_api")
        os.environ['API'] = api_choice
    with prov_cols[1]:
        eapi_choice = st.selectbox("Embedding Provider", options=["openai","ollama"], index=["openai","ollama"].index(_EAPI_DEF) if _EAPI_DEF in ["openai","ollama"] else 0, key="wiz_eapi")
        os.environ['EMBEDDING_API'] = eapi_choice
    with prov_cols[2]:
        st.empty()

    # Ollama settings block below providers
    if api_choice == 'ollama' or eapi_choice == 'ollama':
        oll_cols = st.columns([2,2,2,1])
        with oll_cols[0]:
            obase = st.text_input("Ollama URL", value=os.getenv('OLLAMA_BASE_URL') or _OLLAMA_URL_DEF, key="wiz_ollama_base")
            if obase:
                os.environ['OLLAMA_BASE_URL'] = obase
        with oll_cols[1]:
            oexec = st.text_input("Ollama Exec Model", value=os.getenv('OLLAMA_EXECUTION_MODEL') or _OLLAMA_EXEC_DEF, key="wiz_ollama_exec")
            if oexec:
                os.environ['OLLAMA_EXECUTION_MODEL'] = oexec
        with oll_cols[2]:
            oemb = st.text_input("Ollama Embedding Model", value=os.getenv('OLLAMA_EMBEDDING_MODEL') or _OLLAMA_EMB_DEF, key="wiz_ollama_emb")
            if oemb:
                os.environ['OLLAMA_EMBEDDING_MODEL'] = oemb
        with oll_cols[3]:
            if st.button("Check Ollama status"):
                try:
                    import requests  # type: ignore
                    base = (os.getenv('OLLAMA_BASE_URL') or _OLLAMA_URL_DEF).rstrip('/')
                    url = base + '/api/version'
                    r = requests.get(url, timeout=8)
                    if r.status_code == 200:
                        try:
                            ver = r.json().get('version')
                            st.success(f"Ollama is alive (version: {ver or 'unknown'})")
                        except Exception:
                            st.success("Ollama is alive")
                    else:
                        st.warning(f"Ollama not healthy (HTTP {r.status_code})")
                except Exception as e:
                    st.error(f"Ollama check failed: {e}")

    # Executor (execution model) selection
    try:
        from config.config import EXECUTION_MODEL as _EXEC_DEF
    except Exception:
        _EXEC_DEF = "qwen/qwen-2.5-7b-instruct"
    exec_opts = [
        "qwen/qwen-2.5-7b-instruct",
        "qwen/qwen3-14b",
        "qwen/qwen3-32b",
    ]
    exec_opts = sorted(set(exec_opts))
    if api_choice == 'openrouter':
        sel_exec = st.selectbox("OpenRouter Exec Model", options=exec_opts, index=exec_opts.index(_EXEC_DEF) if _EXEC_DEF in exec_opts else 0, key="wiz_exec_model")
        # Apply to environment so downstream imports pick it up
        if sel_exec:
            os.environ['EXECUTION_MODEL'] = sel_exec
    # Evaluation disabled in this demo (no toggle)
    st.session_state['eval_off'] = True
    # Rebuild vector indexes option removed for demo; default is off
    st.session_state['rebuild_indexes'] = False
    run_btn = st.button("▶️ Start Extraction of Data", type="primary")

# Handle demo run trigger (old)
if False and demo_run and not state.running:
    # require keys & at least one pdf
    keys_now = {
        'OPENROUTER_API_KEY': or_key,
        'OPENAI_API_KEY': oa_key,
        'LLAMA_CLOUD_API_KEY': lc_key,
        'COHERE_API_KEY': co_key,
    }
    if not _keys_ready(keys_now):
        state.progress_stage = 'Missing API keys. In this demo, keys are provided; please try again shortly.'
    elif not any(name.lower().endswith('.pdf') for name in os.listdir(INPUT_DIR)):
        state.progress_stage = 'No PDFs found in input/. Upload or copy demo files first.'
    else:
        # Initialize progress immediately
        state.stdout = ''
        state.stderr = ''
        # Pre-compute planned steps (indexing + queries + eval)
        try:
            pdf_stems = [os.path.splitext(f)[0] for f in os.listdir(INPUT_DIR) if f.lower().endswith('.pdf')]
        except Exception:
            pdf_stems = []
        storage_base = os.path.join(REPO_ROOT, 'storage', 'openrouter')
        def _has_index_files(stem: str) -> bool:
            p = os.path.join(storage_base, f"{stem}_vector_index")
            return os.path.exists(os.path.join(p, 'docstore.json')) and os.path.exists(os.path.join(p, 'index_store.json'))
        needs_build = []
        idx_steps = 0
        clear_storage_flag = bool(st.session_state.get('rebuild_indexes'))
        if clear_storage_flag:
            idx_steps = 3 * len(pdf_stems)
            needs_build = list(pdf_stems)
        else:
            for stem in pdf_stems:
                if _has_index_files(stem):
                    idx_steps += 1
                else:
                    idx_steps += 3
                    needs_build.append(stem)
        try:
            q_total = max(1, len(_read_current_queries()))
        except Exception:
            q_total = 5
        query_steps = len(pdf_stems) * q_total
        eval_off_flag = bool(st.session_state.get('eval_off'))
        eval_steps = 0 if eval_off_flag else 1
        state.idx_steps_total = idx_steps
        state.query_steps_total = query_steps
        state.eval_steps_total = eval_steps
        state.steps_total = max(1, idx_steps + query_steps + eval_steps)
        state.steps_done = 0
        # Initial stage guess
        if idx_steps > 0:
            state.progress_stage = ('Parsing documents' if needs_build else 'Loading vector index')
        elif query_steps > 0:
            state.progress_stage = 'Querying your documents'
        else:
            state.progress_stage = 'Initializing...'
        state.progress_pct = 1
        state.started_at = time.time()
        t = threading.Thread(target=_run_script, args=(st.session_state.get('demo_mode') or 'baseline', state, bool(st.session_state.get('eval_off')), bool(st.session_state.get('rebuild_indexes'))), daemon=True)
        t.start()
        st.rerun()

if page == "New Extraction" and run_btn and not state.running:
    # Read keys from config/env
    keys_now = _read_api_keys()
    if not _keys_ready(keys_now):
        state.progress_stage = 'Missing API keys. In this demo, keys are provided; please try again shortly.'
    elif not any(name.lower().endswith('.pdf') for name in os.listdir(INPUT_DIR)):
        state.progress_stage = 'No PDFs found in input/. Upload files first.'
    else:
        # Start background thread and initialize timer/progress immediately
        state.stdout = ''
        state.stderr = ''
        # Pre-compute planned steps (indexing + queries + eval)
        try:
            pdf_stems = [os.path.splitext(f)[0] for f in os.listdir(INPUT_DIR) if f.lower().endswith('.pdf')]
        except Exception:
            pdf_stems = []
        storage_base = os.path.join(REPO_ROOT, 'storage', 'openrouter')
        def _has_index_files(stem: str) -> bool:
            p = os.path.join(storage_base, f"{stem}_vector_index")
            return os.path.exists(os.path.join(p, 'docstore.json')) and os.path.exists(os.path.join(p, 'index_store.json'))
        needs_build = []
        idx_steps = 0
        clear_storage_flag = bool(st.session_state.get('rebuild_indexes'))
        if clear_storage_flag:
            idx_steps = 3 * len(pdf_stems)
            needs_build = list(pdf_stems)
        else:
            for stem in pdf_stems:
                if _has_index_files(stem):
                    idx_steps += 1
                else:
                    idx_steps += 3
                    needs_build.append(stem)
        try:
            q_total = max(1, len(_read_current_queries()))
        except Exception:
            q_total = 5
        query_steps = len(pdf_stems) * q_total
        eval_off_flag = bool(st.session_state.get('eval_off'))
        eval_steps = 0 if eval_off_flag else 1
        state.idx_steps_total = idx_steps
        state.query_steps_total = query_steps
        state.eval_steps_total = eval_steps
        state.steps_total = max(1, idx_steps + query_steps + eval_steps)
        state.steps_done = 0
        if idx_steps > 0:
            state.progress_stage = ('Parsing documents' if needs_build else 'Loading vector index')
        elif query_steps > 0:
            state.progress_stage = 'Querying your documents'
        else:
            state.progress_stage = 'Initializing...'
        state.progress_pct = 1
        state.started_at = time.time()
        # Pass optional planner heuristic override to backend via environment for ReAct‑ExtrAct
        try:
            if st.session_state.get('mode') == 'react_extract':
                _ph_text = str(st.session_state.get('react_planner_heuristics') or '').strip()
                if _ph_text:
                    os.environ['PLANNER_HEURISTICS_OVERRIDE'] = _ph_text
                else:
                    try:
                        del os.environ['PLANNER_HEURISTICS_OVERRIDE']
                    except Exception:
                        pass
        except Exception:
            pass
        # Ensure environment override points to single input directory
        state.active_input_dir = INPUT_DIR
        os.environ['INPUT_PATH'] = INPUT_DIR
        # capture friendly run name: "<project> (<mode>, <N> PDFs)"
        try:
            proj = (st.session_state.get('project_name') or '').strip()
            pdf_count = len(pdf_stems)
            internal_mode = st.session_state.get('mode', 'baseline')
            saved_name = f"{proj} ({internal_mode}, {pdf_count} PDFs)" if proj else f"{internal_mode} ({pdf_count} PDFs)"
            state.run_name = saved_name
        except Exception:
            state.run_name = (st.session_state.get('project_name') or '').strip() or None
        _mode_internal = st.session_state.get('mode', 'baseline')
        t = threading.Thread(target=_run_script, args=(_mode_internal, state, bool(st.session_state.get('eval_off')), bool(st.session_state.get('rebuild_indexes'))), daemon=True)
        t.start()
        st.rerun()


if page == "New Extraction":
    left = st.container()
    with left:
        st.subheader("Live Status")
        progress_ph = st.empty()
        show_progress = bool(state.running or state.progress_pct > 0 or state.progress_stage)
        if show_progress:
            # Ensure a minimally visible bar while running
            _disp_pct = max(5, int(state.progress_pct)) if state.running else int(state.progress_pct)
            # Derive a robust stage label from recent logs to avoid being stuck on "Launching..."
            recent = (state.stdout or '').splitlines()[-200:]
            recent_join = "\n".join(recent)
            display_stage = state.progress_stage or ''
            if state.running:
                try:
                    import re as _re
                    # Highest priority: evaluation, then active query loop
                    if any((l.strip().startswith('Evaluating:') or 'RAGAS evaluation' in l) for l in recent[-100:]):
                        display_stage = 'Evaluating answers'
                    elif any(_re.search(r"Query\s*\[\d+/\d+\]", l) for l in recent[-200:]):
                        display_stage = 'Querying your documents'
                    # New backend hints: executing/planning/engine
                    elif any(l.strip().startswith('[execute]') for l in recent[-200:]):
                        display_stage = 'Executing queries — please wait…'
                    elif any(l.strip().startswith('[plan]') for l in recent[-200:]):
                        display_stage = 'Planning'
                    elif any(l.strip().startswith('[engine]') for l in recent[-200:]):
                        display_stage = 'Query engine ready'
                    # Indexing/IO stages
                    elif any('loading existing index' in l for l in recent[-200:]):
                        display_stage = 'Loading vector index'
                    elif any('building VectorStoreIndex' in l or 'persisted index' in l for l in recent[-200:]):
                        display_stage = 'Building vector index'
                    elif any(l.startswith('[parse]') or 'Started parsing the file' in l for l in recent[-200:]):
                        display_stage = 'Parsing documents'
                    elif any('Processing file:' in l for l in recent[-200:]):
                        display_stage = 'Preparing documents'
                    elif not display_stage:
                        display_stage = 'Initializing...'
                except Exception:
                    pass
            else:
                # Respect completion/failure when run is finished
                if state.exit_code is not None and state.exit_code != 0:
                    display_stage = 'Failed'
                elif (state.progress_pct >= 100) or (not display_stage):
                    display_stage = 'Completed'
            # Render concise status and place spinner directly below
            status_txt = display_stage or 'Working...'
            progress_ph.markdown(f"**{status_txt}**")
            if state.running:
                st.image("https://media.giphy.com/media/v1.Y2lkPTc5MGI3NjExdDJjZ3JqZTV1ZzNkM2k4MHNobDBmYmdkZmQ4eWJ6b2sxajBodW4xMiZlcD12MV9naWZzX3NlYXJjaCZjdD1n/3oEjI6SIIHBdRxXI40/giphy.gif", width=120)
            else:
                # One-time completion/failure notification
                try:
                    notif_key = f"completed_notified__{state.run_dir_name or 'current'}"
                except Exception:
                    notif_key = "completed_notified__current"
                already = bool(st.session_state.get(notif_key))
                if not already:
                    if display_stage == 'Completed' and (state.exit_code is None or state.exit_code == 0):
                        st.success("Completed ✅")
                        st.session_state[notif_key] = True
                    elif display_stage == 'Failed' or (state.exit_code and state.exit_code != 0):
                        st.error("Failed ❌")
                        st.session_state[notif_key] = True
        else:
            progress_ph.empty()

        with st.expander("Logs of the system", expanded=False):
            st.code(state.stdout or "(no logs yet)")

        if state.running and state.process and st.button("Stop Extraction"):
            try:
                state.process.terminate()
            except Exception:
                pass
            state.progress_stage = 'Terminated by user'

        # Remove separate Debug; include essential diagnostics collapsed inside Logs if needed

        # Auto-refresh every second while run is active (placed after rendering)
        try:
            if state.running:
                time.sleep(1)
                st.rerun()
        except Exception:
            pass

    # Step 4 – Results table
        st.markdown("---")
    st.markdown("### Step 4: Examine Results")
    st.info(
        """
        Select a completed extraction to view answers and supporting evidence. Click an answer (🔍) to open Inspector mode with full answer and detailed evidence for that field.
        """
    )
    # Show a simple selector bar (newest to oldest). Do not auto-select a run.
    runs_list = _list_run_dirs()
    sentinel = "— Select a run —"
    runs_display = [_format_run_display(r) for r in runs_list]
    display_to_real = {d: r for d, r in zip(runs_display, runs_list)}
    sel_opt = st.selectbox("Select extraction to view", options=[sentinel] + runs_display, index=0, key="new_run_selected_run")
    selected_run = None if sel_opt == sentinel else display_to_real.get(sel_opt)
    # Keep selected run in session so Inspector writes validation to the same run
    if selected_run:
        st.session_state['selected_run'] = selected_run
    else:
        try:
            st.session_state.pop('selected_run', None)
        except Exception:
            pass
    if selected_run:
        data = _discover_results(selected_run)
        # Quick diagnostics
        num_papers = len(data)
        num_answers = sum(len((p or {}).get('results') or []) for p in data.values())
        st.caption(f"Papers: {num_papers} | Answers: {num_answers}")
        # Derive topic columns from actual results
        all_topics: Set[str] = set()
        for payload in (data.values() or []):
            for r in (payload.get('results') or []):
                t = ((r.get('query') or {}).get('topic') or r.get('question'))
                if t:
                    all_topics.add(str(t))
        topic_columns = sorted(all_topics)
        rows: List[Dict[str, Any]] = []
        for paper, payload in data.items():
            results = payload.get('results') or []
            topic_to_row = {((r.get('query') or {}).get('topic') or r.get('question')): r for r in results}
            row = {"paper": paper}
            for t in topic_columns:
                r = topic_to_row.get(t, {})
                conc = _strip_think((r.get('answer_concise') or '').strip())
                full = _strip_think((r.get('answer') or '').strip())
                row[t] = (conc if conc else full)
            rows.append(row)
        if rows and topic_columns:
            import pandas as pd
            df = pd.DataFrame(rows)
            st.caption("Click any cell to open the Inspector.")

            # Selection controls
            sel_papers = st.multiselect("Select papers", options=sorted(df['paper'].unique()), default=list(df['paper'].unique()), key="new_run_sel_papers")
            sel_topics = st.multiselect("Select fields", options=topic_columns, default=topic_columns, key="new_run_sel_topics")

            # Filter df and topics
            fdf = df[df['paper'].isin(sel_papers)] if sel_papers else df
            visible_topics = [t for t in topic_columns if t in (sel_topics or topic_columns)]

            # Pagination controls for topics (fields)
            topics_per_page = st.number_input(
                "Fields per page",
                min_value=1,
                max_value=50,
                value=10,
                step=1,
                key="new_run_topics_per_page",
            )
            num_pages = max(1, (len(visible_topics) + topics_per_page - 1) // topics_per_page)
            page_index = st.number_input(
                "Page",
                min_value=1,
                max_value=num_pages,
                value=1,
                step=1,
                key="new_run_topics_page",
            )
            start_idx = (page_index - 1) * topics_per_page
            end_idx = start_idx + topics_per_page
            page_topics = visible_topics[start_idx:end_idx]
            st.caption(f"Showing fields {start_idx + 1}–{min(end_idx, len(visible_topics))} of {len(visible_topics)}")

            # Header row: Paper | paginated topics
            header_cols = st.columns([1.2] + [2.2] * len(page_topics))
            with header_cols[0]:
                st.markdown("**Paper**")
            for j, t in enumerate(page_topics):
                with header_cols[j+1]:
                    st.markdown(f"**{t}**")

            # Data rows
            for ridx, row in fdf.iterrows():
                paper_nm = row['paper']
                row_cols = st.columns([1.2] + [2.2] * len(page_topics))
                with row_cols[0]:
                    short_paper = (paper_nm[:26] + '…') if len(paper_nm) > 28 else paper_nm
                    st.write(short_paper)
                for j, t in enumerate(page_topics):
                    ans_preview = str(_strip_think(row.get(t, '') or ''))
                    label = (ans_preview[:85] + '…') if len(ans_preview) > 88 else (ans_preview or "(empty)")
                    btn_key = f"new_run_tbl_btn__{paper_nm}__{t}__{ridx}__{j}"
                    if row_cols[j+1].button(f"🔍 {label}", key=btn_key):
                        st.session_state['inspector_paper'] = paper_nm
                        st.session_state['inspector_topic'] = t
                        st.session_state['inspector_open'] = True

            # Inspector helpers and renderer (scoped for new run)
            paper_to_payload = data
            _has_dialog = hasattr(st, 'dialog')

            def _find_result_for_topic_new(payload: Dict[str, Any], topic: str) -> Dict[str, Any]:
                try:
                    topic_norm = (topic or '').strip()
                    for r in (payload.get('results') or []):
                        t = ((r.get('query') or {}).get('topic') or r.get('question') or '')
                        if (t or '').strip() == topic_norm:
                            return r
                except Exception:
                    pass
                return {}

            def _extract_ctx_metadata_new(bc_or_ctx, _paper: Optional[str] = None) -> Dict[str, Any]:
                page = None
                section = ''
                if isinstance(bc_or_ctx, dict):
                    pv = bc_or_ctx.get('page')
                    if isinstance(pv, (int, float)):
                        page = int(pv)
                    elif isinstance(pv, str) and pv.isdigit():
                        page = int(pv)
                    sval = bc_or_ctx.get('section')
                    if isinstance(sval, str):
                        section = sval
                return {"page": page, "section": section}

            def _render_inspector_body_new(paper: str, topic: str):
                if not paper or not topic:
                    st.info("Select a paper and field to inspect.")
                    return
                payload = paper_to_payload.get(paper) or {}
                result = _find_result_for_topic_new(payload, topic)
                st.markdown(f"### 🔎 Inspector — {paper} · {topic}")
                # Answers (concise, full, code) first
                ca = _strip_think(result.get('answer_concise') or '')
                fa = _strip_think(result.get('answer') or '')
                if ca.strip():
                    st.markdown("**Concise Answer**")
                    st.write(ca)
                st.markdown("**Full Answer**")
                st.write(fa)
                if (result.get('code') or '').strip():
                    st.markdown("**Code**")
                    st.write(result.get('code') or '')
                # Validation toggle (per run / paper / topic)
                selected_run = st.session_state.get('selected_run') or st.session_state.get('current_run_dir') or st.session_state.get('run_dir_name')
                val_data = _read_validation(selected_run)
                was_valid = bool(((val_data.get(paper) or {}).get(topic)))
                new_valid = st.toggle("Validated", value=was_valid, key=f"val_new_{paper}_{topic}")
                if new_valid != was_valid:
                    val_for_paper = val_data.get(paper) or {}
                    val_for_paper[topic] = bool(new_valid)
                    val_data[paper] = val_for_paper
                    _write_validation(selected_run, val_data)
                # Then evidence
                st.markdown("**Evidence**")
                bclist = (result.get('best_context') or [])
                if not bclist:
                    st.caption("No evidence available.")
                for i, bc in enumerate(bclist[:5], start=1):
                    ctx = (bc or {}).get('context') or ''
                    meta = _extract_ctx_metadata_new(bc or {})
                    with st.expander(f"Snippet {i} — section: {meta.get('section') or 'n/a'} | page: {meta.get('page') if meta.get('page') is not None else 'n/a'}", expanded=(i==1)):
                        st.write(ctx)
                # Evaluation removed from inspector per request

                # Follow-up Q&A
                st.markdown("**❓ Ask a follow-up question**")
                fu_cols = st.columns([4,2,1])
                with fu_cols[0]:
                    fu_q = st.text_input("Question", key="new_run_insp_fu_q", placeholder="Ask about this paper…")
                with fu_cols[1]:
                    fu_mode = st.selectbox("Mode", options=["Quick", "Iterative (2 steps)"] , key="new_run_insp_fu_mode")
                with fu_cols[2]:
                    ask = st.button("Ask", key="new_run_insp_fu_ask")
                    fu_status = st.empty()
                if ask and (fu_q or '').strip():
                    fu_status.info("Querying index…")
                    resp = _run_followup_query(paper, fu_q.strip(), fu_mode)
                    fu_status.empty()
                    st.markdown("**Follow-up Answer**")
                    st.write(resp.get('answer') or '')
                    st.markdown("**Supporting contexts**")
                    for j, bc in enumerate((resp.get('contexts') or [])[:5], start=1):
                        meta = _extract_ctx_metadata_new(bc or {}, paper)
                        with st.expander(f"Context {j} — section: {meta.get('section') or 'n/a'} | page: {meta.get('page') if meta.get('page') is not None else 'n/a'}", expanded=(j==1)):
                            st.write((bc or {}).get('context') or '')

            if st.session_state.get('inspector_open'):
                if DEBUG_BLOCK_NEW_INSPECTOR:
                    st.info("Inspector is temporarily disabled on this page while debugging.")
                else:
                    ipaper = st.session_state.get('inspector_paper')
                    itopic = st.session_state.get('inspector_topic')
                    if _has_dialog:
                        @st.dialog("Results Inspector", width="large")
                        def _dlg_new():
                            _render_inspector_body_new(ipaper, itopic)
                        _dlg_new()
                    else:
                        st.markdown("---")
                        _render_inspector_body_new(ipaper, itopic)
                # Close inspector after rendering to avoid re-opening on refresh
                st.session_state['inspector_open'] = False
        else:
            st.warning("No answers found for this run. Ensure the run completed and wrote <paper>_result.json files.")

        st.markdown("---")
        st.markdown("### Step 5: Export CSV")
        st.caption("Choose which papers, fields, and columns to include in the CSV.")
        # Paper and field selection for export
        exp_papers = st.multiselect(
            "Select papers to include",
            options=sorted(list(data.keys())),
            default=sorted(list(data.keys())),
            key="new_run_exp_papers",
        )
        exp_cols = st.multiselect("Select fields (topics) to include", options=topic_columns, default=topic_columns, key="new_run_exp_cols")
        col_types = st.multiselect(
            "Columns to include per field",
            options=[
                "Concise answer",
                "Full answer",
                "Code",
                "Top context",
                "Top context score",
                "Validated",
            ],
            default=["Full answer"],
            key="new_run_col_types",
            help="Pick which columns you want for each field in the CSV.",
        )
        out_rows: List[Dict[str, Any]] = []
        for paper, payload in data.items():
            if exp_papers and paper not in exp_papers:
                continue
            reslist = payload.get('results') or []
            by_topic = {((r.get('query') or {}).get('topic') or r.get('question')): r for r in reslist}
            row: Dict[str, Any] = {"paper": paper}
            for t in exp_cols:
                r = by_topic.get(t)
                full = r.get('answer') or ''
                if "Concise answer" in col_types:
                    row[f"CONCISE ANSWER: {t}"] = (r.get('answer_concise') if r else '')
                if "Full answer" in col_types:
                    row[f"FULL ANSWER: {t}"] = full
                if "Code" in col_types:
                    row[f"CODE: {t}"] = (r.get('code') if r else '')
                if "Top context" in col_types:
                    bc = (r.get('best_context') or [{}])[0] if r else {}
                    row[f"TOP CONTEXT: {t}"] = bc.get('context') or ''
                if "Top context score" in col_types:
                    bc = (r.get('best_context') or [{}])[0] if r else {}
                    row[f"TOP CONTEXT SCORE: {t}"] = bc.get('score') if bc else ''
                if "Validated" in col_types:
                    # Use validation store if available
                    val_data = _read_validation(selected_run)
                    row[f"VALIDATED: {t}"] = bool(((val_data.get(paper) or {}).get(t)))
            out_rows.append(row)
        import pandas as pd
        out_df = pd.DataFrame(out_rows)
        if len(out_df.index) == 0:
            st.warning("No rows to export. Check that results exist for this run.")
        else:
            from config.config import CSV_ENCODING, CSV_DELIMITER
            csv_text = out_df.to_csv(index=False, sep=CSV_DELIMITER)
            csv_bytes = csv_text.encode(CSV_ENCODING)
            st.download_button("Download CSV", data=csv_bytes, file_name=f"{selected_run}_results.csv", mime="text/csv", key="new_run_download_csv")
            # No additional save options
    else:
        st.info("No finished run detected yet.")



elif page == "Results Dashboard":
    st.subheader("Extraction Results History")
    st.info("Review previous runs, filter by paper and field, and open the Inspector for answer details and evidence.")
    runs_display, display_to_real = _curate_runs()
    sentinel = "— Select a run —"
    options_list = [sentinel] + runs_display
    selected_display = st.selectbox("Select run", options=options_list, index=0, key="hist_selected_run")
    selected_run = display_to_real.get(selected_display) if selected_display != sentinel else None
    if selected_run is not None:
        data = _discover_results(selected_run)
        # Quick diagnostics
        num_papers = len(data)
        num_answers = sum(len((p or {}).get('results') or []) for p in data.values())
        st.caption(f"Papers: {num_papers} | Answers: {num_answers}")
        # Derive topic columns from actual results (robust to config changes)
        all_topics: Set[str] = set()
        for payload in (data.values() or []):
            for r in (payload.get('results') or []):
                t = ((r.get('query') or {}).get('topic') or r.get('question'))
                if t:
                    all_topics.add(str(t))
        topic_columns = sorted(all_topics)
        rows: List[Dict[str, Any]] = []
        for paper, payload in data.items():
            results = payload.get('results') or []
            topic_to_row = {((r.get('query') or {}).get('topic') or r.get('question')): r for r in results}
            row = {"paper": paper}
            for t in topic_columns:
                r = topic_to_row.get(t, {})
                conc = _strip_think((r.get('answer_concise') or '').strip())
                full = _strip_think((r.get('answer') or '').strip())
                row[t] = (conc if conc else full)
            rows.append(row)
        if rows and topic_columns:
            import pandas as pd
            df = pd.DataFrame(rows)
            st.caption("Click any cell to open the Inspector.")

            # Selection controls
            sel_papers = st.multiselect("Select papers", options=sorted(df['paper'].unique()), default=list(df['paper'].unique()), key="hist_sel_papers")
            sel_topics = st.multiselect("Select fields", options=topic_columns, default=topic_columns, key="hist_sel_topics")

            # Filter df and topics
            fdf = df[df['paper'].isin(sel_papers)] if sel_papers else df
            visible_topics = [t for t in topic_columns if t in (sel_topics or topic_columns)]

            # Pagination controls for topics (fields)
            topics_per_page = st.number_input(
                "Fields per page",
                min_value=1,
                max_value=50,
                value=10,
                step=1,
                key="hist_topics_per_page",
            )
            num_pages = max(1, (len(visible_topics) + topics_per_page - 1) // topics_per_page)
            page_index = st.number_input(
                "Page",
                min_value=1,
                max_value=num_pages,
                value=1,
                step=1,
                key="hist_topics_page",
            )
            start_idx = (page_index - 1) * topics_per_page
            end_idx = start_idx + topics_per_page
            page_topics = visible_topics[start_idx:end_idx]
            st.caption(f"Showing fields {start_idx + 1}–{min(end_idx, len(visible_topics))} of {len(visible_topics)}")

            # Header row: Paper | paginated topics
            header_cols = st.columns([1.2] + [2.2] * len(page_topics))
            with header_cols[0]:
                st.markdown("**Paper**")
            for j, t in enumerate(page_topics):
                with header_cols[j+1]:
                    st.markdown(f"**{t}**")

            # Data rows
            for ridx, row in fdf.iterrows():
                paper_nm = row['paper']
                row_cols = st.columns([1.2] + [2.2] * len(page_topics))
                with row_cols[0]:
                    short_paper = (paper_nm[:26] + '…') if len(paper_nm) > 28 else paper_nm
                    st.write(short_paper)
                for j, t in enumerate(page_topics):
                    ans_preview = str(_strip_think(row.get(t, '') or ''))
                    label = (ans_preview[:85] + '…') if len(ans_preview) > 88 else (ans_preview or "(empty)")
                    btn_key = f"hist_tbl_btn__{paper_nm}__{t}__{ridx}__{j}"
                    if row_cols[j+1].button(f"🔍 {label}", key=btn_key):
                        st.session_state['inspector_paper'] = paper_nm
                        st.session_state['inspector_topic'] = t
                        st.session_state['inspector_open'] = True

            # Inspector helpers and renderer
            paper_to_payload = data
            _has_dialog = hasattr(st, 'dialog')

            def _find_result_for_topic(payload: Dict[str, Any], topic: str) -> Dict[str, Any]:
                try:
                    topic_norm = (topic or '').strip()
                    for r in (payload.get('results') or []):
                        t = ((r.get('query') or {}).get('topic') or r.get('question') or '')
                        if (t or '').strip() == topic_norm:
                            return r
                except Exception:
                    pass
                return {}

            def _extract_ctx_metadata(bc_or_ctx, _paper: Optional[str] = None) -> Dict[str, Any]:
                page = None
                section = ''
                if isinstance(bc_or_ctx, dict):
                    pv = bc_or_ctx.get('page')
                    if isinstance(pv, (int, float)):
                        page = int(pv)
                    elif isinstance(pv, str) and pv.isdigit():
                        page = int(pv)
                    sval = bc_or_ctx.get('section')
                    if isinstance(sval, str):
                        section = sval
                return {"page": page, "section": section}

            def _render_inspector_body_hist(paper: str, topic: str):
                if not paper or not topic:
                    st.info("Select a paper and field to inspect.")
                    return
                payload = paper_to_payload.get(paper) or {}
                result = _find_result_for_topic(payload, topic)
                st.markdown(f"### 🔎 Inspector — {paper} · {topic}")
                # Answers (concise, full, code) first
                ca = _strip_think(result.get('answer_concise') or '')
                fa = _strip_think(result.get('answer') or '')
                if ca.strip():
                    st.markdown("**Concise Answer**")
                    st.write(ca)
                st.markdown("**Full Answer**")
                st.write(fa)
                if (result.get('code') or '').strip():
                    st.markdown("**Code**")
                    st.write(result.get('code') or '')
                # Then evidence
                st.markdown("**Evidence**")
                bclist = (result.get('best_context') or [])[:5]
                if not bclist:
                    st.caption("No evidence available.")
                for i, bc in enumerate(bclist, start=1):
                    ctx = (bc or {}).get('context') or ''
                    meta = _extract_ctx_metadata(bc or {})
                    with st.expander(f"Snippet {i} — section: {meta.get('section') or 'n/a'} | page: {meta.get('page') if meta.get('page') is not None else 'n/a'}", expanded=(i==1)):
                        st.write(ctx)
                # Evaluation removed from inspector per request

                # Follow-up Q&A
                st.markdown("**❓ Ask a follow-up question**")
                fu_cols = st.columns([4,2,1])
                with fu_cols[0]:
                    fu_q = st.text_input("Question", key="hist_insp_fu_q", placeholder="Ask about this paper…")
                with fu_cols[1]:
                    fu_mode = st.selectbox("Mode", options=["Quick", "Iterative (2 steps)"] , key="hist_insp_fu_mode")
                with fu_cols[2]:
                    ask = st.button("Ask", key="hist_insp_fu_ask")
                    fu_status = st.empty()
                if ask and (fu_q or '').strip():
                    fu_status.info("Querying index…")
                    resp = _run_followup_query(paper, fu_q.strip(), fu_mode)
                    fu_status.empty()
                    st.markdown("**Follow-up Answer**")
                    st.write(resp.get('answer') or '')
                    st.markdown("**Supporting contexts**")
                    for j, bc in enumerate((resp.get('contexts') or [])[:5], start=1):
                        meta = _extract_ctx_metadata(bc or {}, paper)
                        with st.expander(f"Context {j} — section: {meta.get('section') or 'n/a'} | page: {meta.get('page') if meta.get('page') is not None else 'n/a'}", expanded=(j==1)):
                            st.write((bc or {}).get('context') or '')

            if st.session_state.get('inspector_open'):
                ipaper = st.session_state.get('inspector_paper')
                itopic = st.session_state.get('inspector_topic')
                if _has_dialog:
                    @st.dialog("Results Inspector", width="large")
                    def _dlg_hist():
                        _render_inspector_body_hist(ipaper, itopic)
                    _dlg_hist()
                else:
                    st.markdown("---")
                    _render_inspector_body_hist(ipaper, itopic)
                # Close inspector after rendering to avoid re-opening on refresh
                st.session_state['inspector_open'] = False
        else:
            st.warning("No answers found for this run. Ensure the run completed and wrote <paper>_result.json files.")

        st.markdown("---")
        st.markdown("### Export CSV")
        st.caption("Choose which papers, fields, and columns to include in the CSV.")
        # Paper and field selection for export
        hist_exp_papers = st.multiselect(
            "Select papers to include",
            options=sorted(list(data.keys())),
            default=sorted(list(data.keys())),
            key="hist_exp_papers",
        )
        exp_cols = st.multiselect("Select fields (topics) to include", options=topic_columns, default=topic_columns, key="hist_exp_cols")
        col_types = st.multiselect(
            "Columns to include per field",
            options=[
                "Concise answer",
                "Full answer",
                "Code",
                "Top context",
                "Top context score",
                "Validated",
            ],
            default=["Full answer"],
            key="hist_col_types",
            help="Pick which columns you want for each field in the CSV.",
        )
        out_rows: List[Dict[str, Any]] = []
        for paper, payload in data.items():
            if hist_exp_papers and paper not in hist_exp_papers:
                continue
            reslist = payload.get('results') or []
            by_topic = {((r.get('query') or {}).get('topic') or r.get('question')): r for r in reslist}
            row: Dict[str, Any] = {"paper": paper}
            for t in exp_cols:
                r = by_topic.get(t)
                full = r.get('answer') or ''
                if "Concise answer" in col_types:
                    row[f"CONCISE ANSWER: {t}"] = (r.get('answer_concise') if r else '')
                if "Full answer" in col_types:
                    row[f"FULL ANSWER: {t}"] = full
                if "Code" in col_types:
                    row[f"CODE: {t}"] = (r.get('code') if r else '')
                if "Top context" in col_types:
                    bc = (r.get('best_context') or [{}])[0] if r else {}
                    row[f"TOP CONTEXT: {t}"] = bc.get('context') or ''
                if "Top context score" in col_types:
                    bc = (r.get('best_context') or [{}])[0] if r else {}
                    row[f"TOP CONTEXT SCORE: {t}"] = bc.get('score') if bc else ''
                if "Validated" in col_types:
                    val_data = _read_validation(selected_run)
                    row[f"VALIDATED: {t}"] = bool(((val_data.get(paper) or {}).get(t)))
            out_rows.append(row)
        import pandas as pd
        out_df = pd.DataFrame(out_rows)
        if len(out_df.index) == 0:
            st.warning("No rows to export. Select a different run or check that results exist.")
        else:
            from config.config import CSV_ENCODING, CSV_DELIMITER
            csv_text = out_df.to_csv(index=False, sep=CSV_DELIMITER)
            csv_bytes = csv_text.encode(CSV_ENCODING)
            st.download_button("Download CSV", data=csv_bytes, file_name=f"{selected_run}_results.csv", mime="text/csv", key="hist_download_csv")

elif page == "Settings":
    st.subheader("Settings (view only)")
    st.info("You're currently using the hosted demo, which includes pre-configured API access for your convenience. To ensure a stable experience, advanced customization is disabled. To unlock full control and use your own keys and backends, we invite you to run the app locally.")

<|MERGE_RESOLUTION|>--- conflicted
+++ resolved
@@ -1321,17 +1321,10 @@
         st.session_state['wiz_queries'].append({"topic": "", "possible_options": "None"})
         st.rerun()
     st.markdown("<div id='save-fields-marker'></div>", unsafe_allow_html=True)
-<<<<<<< HEAD
     if st.button("❗ Save Extraction Fields", type="primary"):
         _write_queries_py(q_rows)
         st.session_state['wiz_queries'] = list(q_rows)
         st.success("Saved extraction fields to config/queries.py")
-=======
-    if st.button("❗ Save Fields (important before start!)"):
-        _write_queries_py(q_rows)
-        st.session_state['wiz_queries'] = list(q_rows)
-        st.success("Overwrote config/queries.py")
->>>>>>> d976249d
     st.markdown("<div id='delete-all-marker'></div>", unsafe_allow_html=True)
     if st.button("🗑️ Clear All Fields"):
         st.session_state['wiz_queries'] = []
